--- conflicted
+++ resolved
@@ -49,14 +49,11 @@
 neptune-scale = [
     "neptune-scale>=0.27.0",
 ]
-<<<<<<< HEAD
 trackio = [
     "trackio<1.0.0",
-=======
 verifiers = [
     "verifiers",
     "openai",
->>>>>>> c1e6c82e
 ]
 
 [build-system]
