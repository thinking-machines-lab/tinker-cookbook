--- conflicted
+++ resolved
@@ -14,11 +14,7 @@
     "numpy",
     "rich",
     "termcolor",
-<<<<<<< HEAD
-    "tinker>=0.5.1",
-=======
     "tinker>=0.6.1",
->>>>>>> 6e6dbfe6
     "torch",
     "transformers",
     "blobfile",
