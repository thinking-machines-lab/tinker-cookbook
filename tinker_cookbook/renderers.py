"""
Use viz_sft_dataset to visualize the output of different renderers. E.g.,
    python -m tinker_cookbook.supervised.viz_sft_dataset dataset_path=Tulu3Builder renderer_name=role_colon
"""

import io
import json
import logging
import re
import urllib.request
from datetime import datetime
from enum import StrEnum
from typing import Literal, NotRequired, Optional, Protocol, TypedDict, cast

import pydantic
import tinker
import torch
from PIL import Image

from tinker_cookbook.image_processing_utils import ImageProcessor
from tinker_cookbook.tokenizer_utils import Tokenizer

logger = logging.getLogger(__name__)

# Tool types are based on kosong (https://github.com/MoonshotAI/kosong).


class StrictBase(pydantic.BaseModel):
    """
    Pydantic base class that's immutable and doesn't silently ignore extra fields.
    """

    model_config = pydantic.ConfigDict(frozen=True, extra="forbid")

    def __str__(self) -> str:
        return repr(self)


class ToolCall(StrictBase):
    """
    Structured tool invocation following OpenAI/kosong format.

    This represents a request to invoke a tool/function. The structure follows
    the OpenAI function calling format for compatibility with various LLM APIs.

    Example:
        tool_call = ToolCall(
            function=ToolCall.FunctionBody(
                name="search",
                arguments='{"query_list": ["python async", "pydantic validation"]}'
            ),
            id="call_abc123"
        )
    """

    class FunctionBody(pydantic.BaseModel):
        """
        Tool call function body containing the tool name and arguments.

        The arguments field must be a valid JSON string that will be parsed
        by the tool implementation.
        """

        name: str
        """The name of the tool to be called."""
        arguments: str
        """Arguments of the tool call in JSON string format."""

    type: Literal["function"] = "function"
    """Tool call type, must be 'function' for compatibility."""

    id: str | None = None
    """Optional unique identifier for tracking this specific tool call."""

    function: FunctionBody
    """The function body containing tool name and arguments."""


class ToolOk(StrictBase):
    """
    Successful tool execution result.

    Used to indicate that a tool call completed successfully, with
    the main output and optional metadata fields.
    """

    output: str
    """The main output/result from the tool execution."""

    message: str = ""
    """Optional human-readable message about the execution."""

    brief: str = ""
    """Optional brief summary of the result for logging."""


class ToolError(StrictBase):
    """
    Tool execution error result.

    Used to indicate that a tool call failed or encountered an error,
    with details about what went wrong.
    """

    output: str = ""
    """Any partial output that was generated before the error."""

    message: str = ""
    """Error message describing what went wrong."""

    brief: str = ""
    """Brief error summary for logging."""


ToolReturnType = ToolOk | ToolError
"""Union type for tool execution results - either success or error."""


class ToolResult(StrictBase):
    """
    Complete tool execution result with tracking ID.

    Wraps the actual result (ToolOk or ToolError) with the corresponding
    tool call ID for correlation in multi-tool scenarios.

    Note: This class is defined for future use in handling multiple
    concurrent tool calls with result correlation.
    """

    tool_call_id: str | None
    """ID of the tool call this result corresponds to."""

    result: ToolReturnType
    """The actual execution result (success or error)."""


class TextPart(TypedDict):
    """
    Container for a text part in a multimodal message.

    Args:

    type: Literal['text']
        The type of the content part, which must be text in this case.
    text: str
        The string content of the content part.
    """

    type: Literal["text"]
    text: str


class ImagePart(TypedDict):
    """
    Container for an image part in a multimodal message.

    Args:

    type: Literal['image']
        The type of the content part, which must be image in this case.
    image: str | Image.Image
        Either a url, data URL, or PIL image.
    """

    type: Literal["image"]
    image: str | Image.Image


# Container for a part of a multimodal message content
ContentPart = TextPart | ImagePart


# NOTE: we use a broad type definition for the role to be flexible
# Common roles are "user", "assistant", "system", "tool"
Role = str

# Content is a string or a list of parts
Content = str | list[ContentPart]


class Message(TypedDict):
    """
    Container for a single turn in a multi-turn conversation.

    Args:

    role: Role
        String that denotes the source of the message, typically system, user, assistant, and tool.
    content: Content
        Content of the message, can be a string, or a list of ContentPart.
    tool_calls: NotRequired[list[ToolCall]]
        Optional sequence of tool calls generated by the model.
    thinking: NotRequired[str]
        Optional thinking produced by the model before its final response.
    trainable: NotRequired[bool]
        Optional indicator whether this message should contribute to the training loss.

    """

    role: Role
    content: Content

    tool_calls: NotRequired[list[ToolCall]]
    thinking: NotRequired[str]
    trainable: NotRequired[bool]
    tool_call_id: NotRequired[str]
    name: NotRequired[str]


class ToolSpec(TypedDict):
    """
    Tool specification following the OpenAI function calling format.

    This represents a tool that can be called by the model, including its name,
    description, and parameter schema.

    Example:
        tool_spec: ToolSpec = {
            "name": "get_weather",
            "description": "Get the current weather for a location",
            "parameters": {
                "type": "object",
                "properties": {
                    "location": {"type": "string", "description": "City name"},
                },
                "required": ["location"],
            },
        }
    """

    name: str
    """The name of the tool."""
    description: str
    """A description of what the tool does."""
    parameters: dict
    """JSON Schema object describing the tool's parameters."""


def ensure_text(content: Content) -> str:
    """
    Assert that content is text-only and return it as a string.

    Raises ValueError if content contains images or multiple parts.
    Use this to validate that message content is text-only before
    processing it in code paths that don't support multimodal content.
    """
    if isinstance(content, str):
        return content
    if len(content) == 1 and content[0]["type"] == "text":
        return content[0]["text"]
    raise ValueError(f"Expected text content, got multimodal content with {len(content)} parts")


def _tool_call_payload(tool_call: ToolCall) -> dict[str, object]:
    """Minimal JSON payload for embedding in <tool_call> blocks.

    Uses "arguments" key per Qwen tool calling format:
    https://qwen.readthedocs.io/en/latest/getting_started/concepts.html#tool-calling
    """
    # Convert from nested structure to flat format for compatibility
    return {
        "name": tool_call.function.name,
        "arguments": json.loads(tool_call.function.arguments),
    }


class RenderedMessage(TypedDict):
    """
    Container for parts of a rendered message, for masking.

    Args:

    prefix: NotRequired[tinker.EncodedTextChunk]
        Message header that typically includes the speaker's role in the conversation.
    content: list[tinker.ModelInputChunk]
        Inner parts of the message that may include spans of image and text.
    suffix: NotRequired[tinker.EncodedTextChunk]
        Message header that typically includes the turn stop token.

    """

    prefix: NotRequired[tinker.EncodedTextChunk]
    content: list[tinker.ModelInputChunk]
    suffix: NotRequired[tinker.EncodedTextChunk]


class TrainOnWhat(StrEnum):
    LAST_ASSISTANT_MESSAGE = "last_assistant_message"
    ALL_ASSISTANT_MESSAGES = "all_assistant_messages"
    ALL_MESSAGES = "all_messages"
    ALL_TOKENS = "all_tokens"
    ALL_USER_AND_SYSTEM_MESSAGES = "all_user_and_system_messages"
    CUSTOMIZED = "customized"


class Renderer(Protocol):
    """
    Render a message list into training and sampling prompts for language models.
    """

    tokenizer: Tokenizer

    def __init__(self, tokenizer: Tokenizer):
        self.tokenizer = tokenizer

    def _preprocess_message_parts(self, message: Message) -> list[ImagePart | TextPart]:
        return (
            message["content"]
            if isinstance(message["content"], list)
            else [TextPart(type="text", text=message["content"])]
        )

    @property
    def _bos_tokens(self) -> list[int]:
        return []

    def get_stop_sequences(self) -> list[str] | list[int]:
        raise NotImplementedError

    def render_message(self, idx: int, message: Message, is_last: bool = False) -> RenderedMessage:
        raise NotImplementedError

    def parse_response(self, response: list[int]) -> tuple[Message, bool]:
        raise NotImplementedError

    def create_system_prefix_with_tools(
        self, tools: list[ToolSpec], system_prompt: str = ""
    ) -> list[Message]:
        """Create system message(s) with tool specifications.

        Returns one or more messages to prepend to the conversation. This is the
        standard way to add tools - the returned messages should be placed at the
        start of your message list before user/assistant messages.

        Args:
            tools: List of tool specifications.
            system_prompt: The system prompt content.

        Returns:
            List of messages to prepend to the conversation.

        Raises:
            NotImplementedError: If the renderer doesn't support tool calling.
        """
        raise NotImplementedError

    def build_generation_prompt(
        self, messages: list[Message], role: Role = "assistant", prefill: str | None = None
    ) -> tinker.ModelInput:
        """
        Generates tokens for sampling from the model.

        Args:
            messages: a list of messages to render.
            role: the role of the partial message to be completed.
            prefill: an optional string to prefill in the model's generation.
        """

        chunks: list[tinker.types.ModelInputChunk] = []
        if self._bos_tokens:
            chunks.append(tinker.types.EncodedTextChunk(tokens=self._bos_tokens))
        for idx, message in enumerate(messages):
            rendered_message = self.render_message(idx, message)
            ob_chunk = rendered_message.get("prefix")
            action_chunks = rendered_message["content"]
            if ob_chunk:
                chunks.append(ob_chunk)
            chunks.extend([x for x in action_chunks if x])
        new_partial_message = Message(role=role, content="")
        rendered_message = self.render_message(len(messages), new_partial_message)
        ob_chunk = rendered_message.get("prefix")
        if ob_chunk:
            chunks.append(ob_chunk)
        if prefill:
            chunks.append(
                tinker.types.EncodedTextChunk(
                    tokens=self.tokenizer.encode(prefill, add_special_tokens=False)
                )
            )
        return tinker.ModelInput(chunks=chunks)

    def build_supervised_example(
        self,
        messages: list[Message],
        train_on_what: TrainOnWhat = TrainOnWhat.LAST_ASSISTANT_MESSAGE,
    ) -> tuple[tinker.ModelInput, torch.Tensor]:
        """
        Generates tokens and weights (for SFT) in the most standard way; by concatenating
        together tokens and weights for each message.

        Args:
            messages: a list of messages to render.
            train_on_what: an enum that controls how the weights are assigned to the tokens.
                - TrainOnWhat.LAST_ASSISTANT_MESSAGE: only the last assistant message is used for training
                - TrainOnWhat.ALL_ASSISTANT_MESSAGES: all assistant messages are used for training
                - TrainOnWhat.ALL_MESSAGES: all messages are used for training
                - TrainOnWhat.ALL_TOKENS: all tokens are used for training
                - TrainOnWhat.ALL_USER_AND_SYSTEM_MESSAGES: all user and system messages are used for training
                - TrainOnWhat.CUSTOMIZED: each message has a trainable field, and the weights are assigned based on the trainable field

        Returns:
            A tuple of two tensors:
                - model_input: the tinker ModelInput for your model
                - weights: a tensor of weights
        """

        model_input_chunks_weights: list[tuple[tinker.types.ModelInputChunk, float]] = []
        if self._bos_tokens:
            model_input_chunks_weights.append(
                (tinker.types.EncodedTextChunk(tokens=self._bos_tokens), 0.0)
            )

        for idx, message in enumerate(messages):
            if train_on_what == TrainOnWhat.CUSTOMIZED:
                assert "trainable" in message, (
                    "When using CUSTOMIZED train_on_what, each message must have a trainable field: True if loss is applied on this message, False otherwise"
                )
            else:
                assert "trainable" not in message, (
                    "When using non-CUSTOMIZED train_on_what, each message must not have a trainable field. Either change train_on_what to CUSTOMIZED or remove the trainable field from the message"
                )

            is_last_message = idx == len(messages) - 1
            is_assistant = message["role"] == "assistant"
            is_user_or_system = message["role"] in ["user", "system"]

            # only apply weight to observation part if train_on_what is ALL_TOKENS
            rendered_message = self.render_message(idx, message, is_last=is_last_message)
            ob_part = rendered_message.get("prefix")
            action_parts = rendered_message.get("content")
            action_tail = rendered_message.get("suffix")

            ob_weight = int(train_on_what == TrainOnWhat.ALL_TOKENS)
            if ob_part:
                model_input_chunks_weights += [(ob_part, ob_weight)]

            match train_on_what:
                case TrainOnWhat.LAST_ASSISTANT_MESSAGE:
                    action_has_weight = is_last_message and is_assistant
                case TrainOnWhat.ALL_ASSISTANT_MESSAGES:
                    action_has_weight = is_assistant
                case TrainOnWhat.ALL_MESSAGES:
                    action_has_weight = True
                case TrainOnWhat.ALL_TOKENS:
                    action_has_weight = True
                case TrainOnWhat.ALL_USER_AND_SYSTEM_MESSAGES:
                    action_has_weight = is_user_or_system
                case TrainOnWhat.CUSTOMIZED:
                    action_has_weight = message.get("trainable", False)
                case _:
                    raise ValueError(f"Unknown train_on_what: {train_on_what}")

            model_input_chunks_weights += [
                (action_part, int(action_has_weight)) for action_part in action_parts if action_part
            ]

            # action tail is effectively the stop_token and the start token for the next turn
            # e.g. \n\nUser:
            if is_last_message and action_tail:
                model_input_chunks_weights += [(action_tail, int(action_has_weight))]

        weights_data = [w for chunk, w in model_input_chunks_weights for _ in range(chunk.length)]
        weights_tensor = torch.tensor(weights_data)

        model_input_chunks = [chunk for chunk, _ in model_input_chunks_weights]
        return tinker.ModelInput(chunks=model_input_chunks), weights_tensor


def tokens_weights_from_strings_weights(
    strings_weights: list[tuple[str, float]],
    tokenizer: Tokenizer,
) -> tuple[torch.Tensor, torch.Tensor]:
    strings, weights = zip(*strings_weights, strict=True)
    token_chunks = [tokenizer.encode(s, add_special_tokens=i == 0) for i, s in enumerate(strings)]
    weights = torch.cat(
        [torch.full((len(chunk),), w) for chunk, w in zip(token_chunks, weights, strict=True)]
    )
    tokens = torch.cat([torch.tensor(chunk) for chunk in token_chunks])
    assert tokens.dtype == torch.int64
    return tokens, weights


def parse_response_for_stop_token(
    response: list[int], tokenizer: Tokenizer, stop_token: int
) -> tuple[Message, bool]:
    """Parse response for a single stop token.

    We expect a properly rendered response to have exactly one stop token; but it may have zero if e.g. the model
    ran out of tokens when sampling, which will incur a format error. If there are > 1, there is likely a bug in the
    sampler and we should error.
    """
    emt_count = response.count(stop_token)
    if emt_count == 0:
        str_response = tokenizer.decode(response)
        logger.debug(f"Response is not a valid assistant response: {str_response}")
        return Message(role="assistant", content=str_response), False
    elif emt_count == 1:
        str_response = tokenizer.decode(response[: response.index(stop_token)])
        return Message(role="assistant", content=str_response), True
    else:
        raise ValueError(
            f"When parsing response, expected to split into 1 or 2 pieces using stop tokens, but got {emt_count}. "
            "You probably are using the wrong stop tokens when sampling"
        )


class RoleColonRenderer(Renderer):
    """
    format like this:
        User: <content>

        Assistant: <content>

    This is basically the format used by DeepSeek, and similar to the format used by Anthropic,
    except that they use "Human" instead of "User".
    """

    def render_message(self, idx: int, message: Message, is_last: bool = False) -> RenderedMessage:
        assert message.get("thinking") is None, "Thinking tokens not supported in RoleColonRenderer"
        assert isinstance(message["content"], str), (
            "RoleColonRenderer only supports message with string content"
        )
        ob_str = message["role"].capitalize() + ":"
        # Observation (prompt) part
        ac_str = " " + message["content"] + "\n\n"
        # Action part
        ac_tail_str = "User:" if message["role"] == "assistant" else "<UNUSED>"
        # Action part that's only included in the last message in SFT
        prefix = tinker.types.EncodedTextChunk(
            tokens=self.tokenizer.encode(ob_str, add_special_tokens=False)
        )
        content: list[tinker.ModelInputChunk] = [
            tinker.types.EncodedTextChunk(
                tokens=self.tokenizer.encode(ac_str, add_special_tokens=False)
            )
        ]
        suffix = tinker.types.EncodedTextChunk(
            tokens=self.tokenizer.encode(ac_tail_str, add_special_tokens=False)
        )
        return RenderedMessage(prefix=prefix, content=content, suffix=suffix)

    def get_stop_sequences(self) -> list[str]:
        return ["\n\nUser:"]

    def parse_response(self, response: list[int]) -> tuple[Message, bool]:
        str_response = self.tokenizer.decode(response)
        splitted = str_response.split("\n\nUser:")
        if len(splitted) == 1:
            logger.debug(f"Response is not a valid assistant response: {str_response}")
            return Message(role="assistant", content=str_response.strip()), False
        elif len(splitted) == 2:
            before, _after = splitted
            return Message(role="assistant", content=before.strip()), True
        else:
            raise ValueError(
                f"When parsing response, expected to split into 1 or 2 pieces using stop tokens, but got {len(splitted)}. "
                "You probably are using the wrong stop tokens when sampling"
            )

    @property
    def _bos_tokens(self) -> list[int]:
        bos_token_str = self.tokenizer.bos_token
        if bos_token_str is None:
            return []
        assert isinstance(bos_token_str, str)
        return self.tokenizer.encode(bos_token_str, add_special_tokens=False)


class Llama3Renderer(Renderer):
    """
    Format like this:
        <|begin_of_text|><|start_header_id|>system<|end_header_id|>

        You are a helpful AI assistant for travel tips and recommendations<|eot_id|><|start_header_id|>user<|end_header_id|>

        What can you help me with?<|eot_id|><|start_header_id|>assistant<|end_header_id|>

    """

    def render_message(self, idx: int, message: Message, is_last: bool = False) -> RenderedMessage:
        assert message.get("thinking") is None, "CoT tokens not supported in Llama3"
        assert isinstance(message["content"], str), (
            "Llama3Renderer only supports message with string content"
        )
        ob_str = f"<|start_header_id|>{message['role']}<|end_header_id|>\n\n"
        # Observation (prompt) part
        ac_str = f"{message['content']}<|eot_id|>"
        prefix = tinker.types.EncodedTextChunk(
            tokens=self.tokenizer.encode(ob_str, add_special_tokens=False)
        )
        content: list[tinker.ModelInputChunk] = [
            tinker.types.EncodedTextChunk(
                tokens=self.tokenizer.encode(ac_str, add_special_tokens=False)
            )
        ]
        return RenderedMessage(prefix=prefix, content=content)

    @property
    def _bos_tokens(self) -> list[int]:
        return self.tokenizer.encode("<|begin_of_text|>", add_special_tokens=False)

    @property
    def _end_message_token(self) -> int:
        (token,) = self.tokenizer.encode("<|eot_id|>", add_special_tokens=False)
        return token

    def get_stop_sequences(self) -> list[int]:
        return [self._end_message_token]

    def parse_response(self, response: list[int]) -> tuple[Message, bool]:
        return parse_response_for_stop_token(response, self.tokenizer, self._end_message_token)

    def create_system_prefix_with_tools(
        self, tools: list[ToolSpec], system_prompt: str = ""
    ) -> list[Message]:
        """Create system message with Llama 3 tool specifications.

        Llama 3 uses a system prompt with `Environment: ipython` header
        and JSON function definitions. Tool responses use the `ipython` role.

        Reference: https://www.llama.com/docs/model-cards-and-prompt-formats/llama3_1/
        """
        tools_text = ""
        if tools:
            tool_lines = "\n\n".join(json.dumps(tool, indent=2) for tool in tools)
            tools_text = f"""Environment: ipython

You have access to the following functions:

{tool_lines}

Think carefully before calling functions.

"""

        return [Message(role="system", content=tools_text + system_prompt)]


class Qwen3Renderer(Renderer):
    """
    Renderer for Qwen3 models with thinking enabled.

    This renderer is designed to match HuggingFace's Qwen3 chat template behavior
    (with enable_thinking=True, which is the default). This ensures compatibility
    with the OpenAI-compatible /chat/completions endpoint, which uses HF templates.

    Reference: https://huggingface.co/Qwen/Qwen3-8B/blob/main/tokenizer_config.json

    Format:
        <|im_start|>system
        You are Qwen, created by Alibaba Cloud.<|im_end|>
        <|im_start|>user
        What can you help me with?<|im_end|>
        <|im_start|>assistant
        <think>
        [reasoning content]
        </think>
        I can help you with...<|im_end|>

    The default strip_thinking_from_history=True matches HF behavior where thinking
    blocks are stripped from historical assistant messages in multi-turn conversations.
    Use strip_thinking_from_history=False for multi-turn RL to get the extension property.
    """

    def __init__(self, tokenizer: Tokenizer, strip_thinking_from_history: bool = True):
        """
        Args:
            tokenizer: The tokenizer to use for encoding.
            strip_thinking_from_history: When True (default), strips <think>...</think> blocks
                from assistant messages in multi-turn history. This matches HuggingFace's
                Qwen3 chat template behavior. Set to False to preserve thinking in history
                (useful for multi-turn RL where you need the extension property).

        Note: When strip_thinking_from_history=True, this renderer produces identical
        tokens to HuggingFace's apply_chat_template with enable_thinking=True.

        See /rl/sequence-extension in the docs for details on how strip_thinking_from_history
        affects multi-turn RL compute efficiency.
        """
        super().__init__(tokenizer)
        self.strip_thinking_from_history = strip_thinking_from_history

    def _get_qwen_role_for_message(self, message: Message) -> str:
        """Get the role to use for rendering a message in Qwen format.

        Per HuggingFace Qwen3 chat template, tool messages are rendered with role "user".
        """
        role = message["role"]
        if role == "tool":
            return "user"
        return role

    def _wrap_qwen_tool_response(self, content: str) -> str:
        """Wrap tool response content in Qwen's <tool_response> tags."""
        return f"<tool_response>\n{content}\n</tool_response>"

    def render_message(self, idx: int, message: Message, is_last: bool = False) -> RenderedMessage:
        assert message.get("thinking") is None, "TODO: support CoT in Qwen3 renderer"
        assert isinstance(message["content"], str), (
            "Qwen3Renderer only supports message with string content"
        )
        maybe_newline = "\n" if idx > 0 else ""

        role = self._get_qwen_role_for_message(message)
        ob_str = f"{maybe_newline}<|im_start|>{role}\n"
        ac_content = message["content"]

        # Handle tool response wrapping
        if message["role"] == "tool":
            ac_content = self._wrap_qwen_tool_response(ac_content)

        if (
            self.strip_thinking_from_history
            and message["role"] == "assistant"
            and "</think>" in ac_content
            and not is_last
        ):
            # Multi-turn conversation, we remove the thinking section from the assistant message.
            # This matches how Qwen3 models were trained - they only see their own thinking
            # during the current turn, not from previous turns.
            ac_content = ac_content.split("</think>")[1].lstrip()
        elif message["role"] == "assistant" and "<think>" not in ac_content and is_last:
            # Matching the paper, we force the assistant to start with <think>. Some SFT datasets include
            # <think> in the assistant messages, we so don't need to re-add it in those cases.
            ob_str += "<think>\n"
        # Observation (prompt) part
        if "tool_calls" in message:
            ac_content += "\n".join(
                [
                    f"<tool_call>\n{json.dumps(_tool_call_payload(tool_call))}\n</tool_call>"
                    for tool_call in message["tool_calls"]
                ]
            )
        ac_content += "<|im_end|>"
        # Action part
        prefix = tinker.types.EncodedTextChunk(
            tokens=self.tokenizer.encode(ob_str, add_special_tokens=False)
        )
        content: list[tinker.ModelInputChunk] = [
            tinker.types.EncodedTextChunk(
                tokens=self.tokenizer.encode(ac_content, add_special_tokens=False)
            )
        ]
        return RenderedMessage(prefix=prefix, content=content)

    @property
    def _end_message_token(self) -> int:
        tokens = self.tokenizer.encode("<|im_end|>", add_special_tokens=False)
        assert len(tokens) == 1, f"Expected single token for <|im_end|>, got {len(tokens)}"
        return tokens[0]

    def get_stop_sequences(self) -> list[int]:
        return [self._end_message_token]

    def _parse_single_tool_call(self, tool_call_str: str) -> ToolCall | None:
        """Parse a single tool call JSON string into a ToolCall object.

        Accepts both "arguments" (Qwen standard) and "args" (legacy) keys.
        """
        try:
            tool_call = json.loads(tool_call_str.strip())
        except json.JSONDecodeError:
            return None

        if not isinstance(tool_call, dict):
            return None
        name = tool_call.get("name")
<<<<<<< HEAD
        # Accept both "arguments" (Qwen standard) and "args" (legacy)
        args = tool_call.get("arguments") or tool_call.get("args")
=======
        arguments = tool_call.get("arguments")
>>>>>>> 5ab4301d
        tool_id = tool_call.get("id")
        if not isinstance(name, str) or not isinstance(arguments, dict):
            return None
        if tool_id is not None and not isinstance(tool_id, str):
            tool_id = None
        # Convert to nested structure with arguments as JSON string
        return ToolCall(
            function=ToolCall.FunctionBody(name=name, arguments=json.dumps(arguments)),
            id=tool_id,
        )

    def parse_response(self, response: list[int]) -> tuple[Message, bool]:
        assistant_message, parse_success = parse_response_for_stop_token(
            response, self.tokenizer, self._end_message_token
        )
        if not parse_success:
            return assistant_message, False

        # Follow Qwen docs and Qwen-Agent's tool calling prompt to use <tool_call>...</tool_call> tags to wrap the tool call.
        # - https://qwen.readthedocs.io/en/latest/getting_started/concepts.html#tool-calling
        # - https://github.com/QwenLM/Qwen-Agent/blob/main/qwen_agent/llm/fncall_prompts/nous_fncall_prompt.py#L279-L282
        assert isinstance(assistant_message["content"], str)
        content = assistant_message["content"]

        # Find all tool calls in the response
        tool_calls: list[ToolCall] = []
        for match in re.finditer(r"<tool_call>(.*?)</tool_call>", content, re.DOTALL):
            parsed = self._parse_single_tool_call(match.group(1))
            if parsed is None:
                return assistant_message, False
            tool_calls.append(parsed)

        if tool_calls:
            assistant_message["tool_calls"] = tool_calls
            # Strip all tool_call blocks from content
            content = re.sub(r"\n?<tool_call>.*?</tool_call>", "", content, flags=re.DOTALL)
            assistant_message["content"] = content.strip()

        return assistant_message, True

    def create_system_prefix_with_tools(
        self, tools: list[ToolSpec], system_prompt: str = ""
    ) -> list[Message]:
        """Create system message with Qwen3 tool specifications.

        Qwen3 uses XML `<tools>` tags with JSON tool definitions appended to the
        system message content.

        Reference: https://huggingface.co/Qwen/Qwen3-8B/blob/main/tokenizer_config.json
        """
        tools_text = ""
        if tools:
            tool_lines = "\n".join(json.dumps(tool, separators=(",", ":")) for tool in tools)
            tools_text = f"""

# Tools

You may call one or more functions to assist with the user query.

You are provided with function signatures within <tools></tools> XML tags:
<tools>
{tool_lines}
</tools>

For each function call, return a json object with function name and arguments within <tool_call></tool_call> XML tags:
<tool_call>
{{"name": <function-name>, "arguments": <args-json-object>}}
</tool_call>"""

        return [Message(role="system", content=system_prompt + tools_text)]


class Qwen3DisableThinkingRenderer(Qwen3Renderer):
    """
    Renderer for Qwen3 hybrid models with thinking disabled.

    This renderer matches HuggingFace's Qwen3 chat template behavior with
    enable_thinking=False (or thinking=False for apply_chat_template). It adds
    empty <think>\\n\\n</think>\\n\\n blocks to assistant messages, signaling to
    the model that it should respond directly without extended reasoning.

    Use this renderer when you want to train or sample from Qwen3 models in
    "non-thinking" mode while maintaining compatibility with the OpenAI endpoint.
    """

    def render_message(self, idx: int, message: Message, is_last: bool = False) -> RenderedMessage:
        # Add empty thinking block to assistant messages if not already present
        if message["role"] == "assistant":
            content = message.get("content", "")
            assert isinstance(content, str), (
                "Qwen3DisableThinkingRenderer only supports message with string content"
            )
            if "<think>" not in content:
                message = message.copy()
                message["content"] = "<think>\n\n</think>\n\n" + content
        return super().render_message(idx, message, is_last=is_last)

    def build_generation_prompt(
        self, messages: list[Message], role: Role = "assistant", prefill: str | None = None
    ) -> tinker.ModelInput:
        prefill = "<think>\n\n</think>\n\n" + (prefill or "")
        return super().build_generation_prompt(messages, role, prefill)


class Qwen3InstructRenderer(Qwen3Renderer):
    """
    Renderer for Qwen3 instruct 2507 models. Unlike the earlier Qwen3 models, these models do not
    use the <think> tag at all.
    """

    def render_message(self, idx: int, message: Message, is_last: bool = False) -> RenderedMessage:
        assert message.get("thinking") is None, "CoT tokens not supported in Qwen3 instruct 2507"
        assert isinstance(message["content"], str), (
            "Qwen3InstructRenderer only supports message with string content"
        )
        maybe_newline = "\n" if idx > 0 else ""

        role = self._get_qwen_role_for_message(message)
        ob_str = f"{maybe_newline}<|im_start|>{role}\n"
        ac_content = message["content"]

        # Handle tool response wrapping
        if message["role"] == "tool":
            ac_content = self._wrap_qwen_tool_response(ac_content)

        # Observation (prompt) part
        if "tool_calls" in message:
            ac_content += "\n".join(
                [
                    f"<tool_call>\n{json.dumps(_tool_call_payload(tool_call))}\n</tool_call>"
                    for tool_call in message["tool_calls"]
                ]
            )
        ac_content += "<|im_end|>"
        # Action part
        prefix = tinker.types.EncodedTextChunk(
            tokens=self.tokenizer.encode(ob_str, add_special_tokens=False)
        )
        content: list[tinker.ModelInputChunk] = [
            tinker.types.EncodedTextChunk(
                tokens=self.tokenizer.encode(ac_content, add_special_tokens=False)
            )
        ]
        return RenderedMessage(prefix=prefix, content=content)


class ImageProcessorProtocol(Protocol):
    merge_size: int
    patch_size: int

    def get_number_of_image_patches(
        self, height: int, width: int, images_kwargs: Optional[dict] = None
    ) -> int:
        raise NotImplementedError()


def image_to_chunk(
    image_or_str: Image.Image | str, image_processor: ImageProcessorProtocol
) -> tinker.types.ImageChunk:
    """
    Convert a PIL Image to a tinker.types.ImageChunk for QwenVL
    """

    # load an image from a data URI or a URL
    if isinstance(image_or_str, str):
        with urllib.request.urlopen(image_or_str) as response:
            pil_image = Image.open(io.BytesIO(response.read()))

    # Otherwise the image is a PIL image and can be loaded directly
    elif isinstance(image_or_str, Image.Image):
        pil_image = image_or_str

    # Validate the provided data is actually a valid image type
    else:
        raise ValueError("The provided image must be a PIL.Image.Image, URL, or data URI.")

    # Convert to RGB if needed (JPEG doesn't support RGBA/LA/P modes)
    if pil_image.mode in ("RGBA", "LA", "P"):
        pil_image = pil_image.convert("RGB")

    img_byte_arr = io.BytesIO()
    pil_image.save(img_byte_arr, format="JPEG")
    image_data = img_byte_arr.getvalue()

    width, height = pil_image.size
    num_image_tokens = (
        image_processor.get_number_of_image_patches(height, width, images_kwargs={})
        // image_processor.merge_size**2
    )

    return tinker.types.ImageChunk(
        data=image_data,
        format="jpeg",
        expected_tokens=num_image_tokens,
    )


class Qwen3VLRenderer(Qwen3Renderer):
    """
    Format like this:
        <|im_start|>system
        You are Qwen, created by Alibaba Cloud. You are a helpful assistant.<|im_end|>
        <|im_start|>user
        What can you help me with?<|im_end|>
        <|im_start|>assistant
        <think>

        </think>
        I can help you with...<|im_end|>

    It is currently missing Qwen 3's functionality for removing thinking spans in multi-turn conversations.
    """

    image_processor: ImageProcessor

    def __init__(self, tokenizer: Tokenizer, image_processor: ImageProcessor):
        self.tokenizer = tokenizer
        self.image_processor = image_processor

    def _preprocess_message_parts(self, message: Message) -> list[ImagePart | TextPart]:
        chunks: list[ImagePart | TextPart] = []

        for content_chunk in super()._preprocess_message_parts(message):
            if content_chunk["type"] == "image":
                chunks.append(TextPart(type="text", text="<|vision_start|>"))

            chunks.append(content_chunk)

            if content_chunk["type"] == "image":
                chunks.append(TextPart(type="text", text="<|vision_end|>"))

        return chunks

    def _wrap_qwen_tool_response_chunks(
        self, chunks: list[ImagePart | TextPart]
    ) -> list[ImagePart | TextPart]:
        """Wrap content chunks in Qwen's <tool_response> tags for multimodal messages."""
        return (
            [TextPart(type="text", text="<tool_response>\n")]
            + chunks
            + [TextPart(type="text", text="\n</tool_response>")]
        )

    def render_message(self, idx: int, message: Message, is_last: bool = False) -> RenderedMessage:
        assert message.get("thinking") is None, "TODO: support CoT in Qwen3 renderer"
        maybe_newline = "\n" if idx > 0 else ""

        role = self._get_qwen_role_for_message(message)
        ob_str = f"{maybe_newline}<|im_start|>{role}\n"

        ac_content_chunks = self._preprocess_message_parts(message)

        # Handle tool response wrapping
        if message["role"] == "tool":
            ac_content_chunks = self._wrap_qwen_tool_response_chunks(ac_content_chunks)

        contains_think_token = any(
            [
                (
                    "<think>" in x
                    if isinstance(x, str)
                    else "<think>" in x["text"]
                    if isinstance(x, dict) and x["type"] == "text"
                    else False
                )
                for x in ac_content_chunks
            ]
        )
        if message["role"] == "assistant" and not contains_think_token:
            # Matching the paper, we force the assistant to start with <think>. Some SFT datasets include
            # <think> in the assistant messages, we so don't need to re-add it in those cases.
            ob_str += "<think>\n"
        # Observation (prompt) part
        if "tool_calls" in message:
            ac_content_chunks += [
                TextPart(
                    type="text",
                    text="\n".join(
                        [
                            f"<tool_call>\n{json.dumps(_tool_call_payload(tool_call))}\n</tool_call>"
                            for tool_call in message["tool_calls"]
                        ]
                    ),
                )
            ]
        ac_content_chunks += [TextPart(type="text", text="<|im_end|>")]
        # Action part

        ac_content_chunks_encoded: list[tinker.ModelInputChunk] = [
            image_to_chunk(
                image_or_str=x["image"],
                image_processor=cast(ImageProcessorProtocol, self.image_processor),
            )
            if x["type"] == "image"
            else tinker.EncodedTextChunk(
                tokens=self.tokenizer.encode(x["text"], add_special_tokens=False)
            )
            for x in ac_content_chunks
        ]

        prefix = tinker.types.EncodedTextChunk(
            tokens=self.tokenizer.encode(ob_str, add_special_tokens=False)
        )
        return RenderedMessage(prefix=prefix, content=ac_content_chunks_encoded)


class Qwen3VLInstructRenderer(Qwen3VLRenderer):
    """
    Renderer for Qwen3-VL Instruct models.

    Unlike the Qwen3-VL Thinking models, The Qwen3-VL Instruct models do not use the <think> tag.
    """

    def render_message(self, idx: int, message: Message, is_last: bool = False) -> RenderedMessage:
        assert message.get("thinking") is None, "CoT tokens not supported in Qwen3-VL instruct"
        maybe_newline = "\n" if idx > 0 else ""

        role = self._get_qwen_role_for_message(message)
        ob_str = f"{maybe_newline}<|im_start|>{role}\n"

        ac_content_chunks = self._preprocess_message_parts(message)

        # Handle tool response wrapping
        if message["role"] == "tool":
            ac_content_chunks = self._wrap_qwen_tool_response_chunks(ac_content_chunks)

        if "tool_calls" in message:
            ac_content_chunks += [
                TextPart(
                    type="text",
                    text="\n".join(
                        [
                            f"<tool_call>\n{json.dumps(_tool_call_payload(tool_call))}\n</tool_call>"
                            for tool_call in message["tool_calls"]
                        ]
                    ),
                )
            ]
        ac_content_chunks += [TextPart(type="text", text="<|im_end|>")]

        ac_content_chunks_encoded: list[tinker.ModelInputChunk] = [
            image_to_chunk(
                image_or_str=x["image"],
                image_processor=cast(ImageProcessorProtocol, self.image_processor),
            )
            if x["type"] == "image"
            else tinker.EncodedTextChunk(
                tokens=self.tokenizer.encode(x["text"], add_special_tokens=False)
            )
            for x in ac_content_chunks
        ]

        prefix = tinker.types.EncodedTextChunk(
            tokens=self.tokenizer.encode(ob_str, add_special_tokens=False)
        )
        return RenderedMessage(prefix=prefix, content=ac_content_chunks_encoded)


class DeepSeekV3Renderer(Renderer):
    """
    Format like this (no newlines between messages):
        <|begin_of_sentence|><|User|>What can you help me with?<|Assistant|><think>Thinking...</think>I can help you with...<|end_of_sentence|>
    For no-think, just use <|Assistant|></think>
    Deepseek renderer does not support the system role out of the box. You can set system_role_as_user to True to automatically convert the system role to the user role.
    """

    def __init__(self, tokenizer: Tokenizer, system_role_as_user: bool = False):
        super().__init__(tokenizer)
        self.system_role_as_user = system_role_as_user

    def render_message(self, idx: int, message: Message, is_last: bool = False) -> RenderedMessage:
        assert message.get("thinking") is None, "TODO: support CoT in DsV3 renderer"
        assert isinstance(message["content"], str), (
            "DeepSeekV3Renderer only supports message with string content"
        )
        if message["role"] == "user" or (self.system_role_as_user and message["role"] == "system"):
            role_token = self._get_special_token("User")
        elif message["role"] == "assistant":
            role_token = self._get_special_token("Assistant")
        else:
            raise ValueError(f"Unsupported role: {message['role']}")
        ob = [role_token]
        ac = self.tokenizer.encode(message["content"], add_special_tokens=False)

        if message["role"] == "assistant":  # end_of_message only for assistant in dsv3
            ac.append(self._end_message_token)

        prefix = tinker.types.EncodedTextChunk(tokens=ob)
        content: list[tinker.ModelInputChunk] = [tinker.types.EncodedTextChunk(tokens=ac)]
        return RenderedMessage(prefix=prefix, content=content)

    def _get_special_token(self, name: str) -> int:
        sep = chr(65372)
        s = f"<{sep}{name}{sep}>"
        res = self.tokenizer.encode(s, add_special_tokens=False)
        assert len(res) == 1, f"Expected single token for {s}, got {res}"
        return res[0]

    @property
    def _bos_tokens(self) -> list[int]:
        return [self._get_special_token("begin▁of▁sentence")]

    @property
    def _end_message_token(self) -> int:
        return self._get_special_token("end▁of▁sentence")

    def get_stop_sequences(self) -> list[int]:
        return [self._end_message_token]

    def parse_response(self, response: list[int]) -> tuple[Message, bool]:
        return parse_response_for_stop_token(response, self.tokenizer, self._end_message_token)

    def create_system_prefix_with_tools(
        self, tools: list[ToolSpec], system_prompt: str = ""
    ) -> list[Message]:
        """Create system/user message with DeepSeek V3 tool specifications.

        DeepSeek V3 uses JSON function definitions in the system prompt.
        Tool calls use special tokens: <｜tool▁calls▁begin｜>, <｜tool▁call▁begin｜>, etc.

        Note: DeepSeek V3 doesn't support system role natively. Returns user role
        unless system_role_as_user is True (in which case system messages are
        automatically converted to user role by render_message).

        References:
            - DeepSeek V3.1 Chat Template: https://huggingface.co/deepseek-ai/DeepSeek-V3.1/blob/main/assets/chat_template.jinja
            - DeepSeek API Guide: https://api-docs.deepseek.com/guides/function_calling
        """
        tools_text = ""
        if tools:
            tool_lines = "\n".join(json.dumps(tool, indent=2) for tool in tools)
            tools_text = f"""

You have access to the following tools:

{tool_lines}

To call a tool, use the format:
<｜tool▁calls▁begin｜><｜tool▁call▁begin｜>function_name<｜tool▁sep｜>{{"arg1": "value1"}}<｜tool▁call▁end｜><｜tool▁calls▁end｜>"""

        # Use system role if system_role_as_user is True (will be converted), otherwise use user role
        role = "system" if self.system_role_as_user else "user"
        return [Message(role=role, content=system_prompt + tools_text)]


class DeepSeekV3DisableThinkingRenderer(DeepSeekV3Renderer):
    """
    Renderer that disables thinking for DsV3 models
    """

    def render_message(self, idx: int, message: Message, is_last: bool = False) -> RenderedMessage:
        assert isinstance(message["content"], str), (
            "DeepSeekV3DisableThinkingRenderer only supports message with string content"
        )
        if (
            message["role"] == "assistant"
            and not message["content"].startswith("<think>")
            and not message["content"].startswith("</think>")
        ):
            message["content"] = "</think>" + message["content"]
        return super().render_message(idx, message, is_last)

    def build_generation_prompt(
        self, messages: list[Message], role: Role = "assistant", prefill: str | None = None
    ) -> tinker.ModelInput:
        prefill = "</think>" + (prefill or "")
        return super().build_generation_prompt(messages, role, prefill)


class KimiK2Renderer(Renderer):
    """
    Format for moonshotai/Kimi-K2-Thinking:
        <|im_system|>system<|im_middle|>You are Kimi, an AI assistant created by Moonshot AI.<|im_end|>
        <|im_user|>user<|im_middle|>What can you help me with?<|im_end|>
        <|im_assistant|>assistant<|im_middle|><think>reasoning</think>I can help you with...<|im_end|>

    Historical assistant messages use empty <think></think> blocks, while the final assistant
    response preserves reasoning_content in the thinking block.
    """

    def render_message(self, idx: int, message: Message, is_last: bool = False) -> RenderedMessage:
        """
        Render a message. For assistant messages, is_last controls whether thinking is preserved
        (True) or stripped to empty <think></think> (False).
        """
        assert isinstance(message["content"], str), (
            "KimiK2Renderer only supports message with string content"
        )
        role = message["role"]
        role_name = message.get("name", role)

        # Build role token based on role type
        if role == "user":
            ob_str = f"<|im_user|>{role_name}<|im_middle|>"
        elif role == "assistant":
            ob_str = f"<|im_assistant|>{role_name}<|im_middle|>"
        elif role == "system":
            ob_str = f"<|im_system|>{role_name}<|im_middle|>"
        elif role == "tool":
            ob_str = f"<|im_system|>{role_name}<|im_middle|>"
            # Tool responses have special formatting
            tool_call_id = message.get("tool_call_id", "")
            ob_str += f"## Return of {tool_call_id}\n"
        else:
            ob_str = f"<|im_system|>{role_name}<|im_middle|>"

        # Build action content
        ac_str = ""
        if role == "assistant":
            # For the last assistant message (is_last=True), preserve thinking; otherwise use empty think block
            thinking = message.get("thinking", "")
            if is_last and thinking:
                ac_str = f"<think>{thinking}</think>"
            else:
                ac_str = "<think></think>"
            ac_str += message["content"]

            # Handle tool calls
            if "tool_calls" in message and message["tool_calls"]:
                ac_str += "<|tool_calls_section_begin|>"
                for tool_call in message["tool_calls"]:
                    tool_id = tool_call.id or ""
                    args = tool_call.function.arguments
                    ac_str += f"<|tool_call_begin|>{tool_id}<|tool_call_argument_begin|>{args}<|tool_call_end|>"
                ac_str += "<|tool_calls_section_end|>"
        else:
            ac_str = message["content"]

        ac_str += "<|im_end|>"

        prefix = tinker.types.EncodedTextChunk(tokens=self.tokenizer.encode(ob_str))
        content: list[tinker.ModelInputChunk] = [
            tinker.types.EncodedTextChunk(tokens=self.tokenizer.encode(ac_str))
        ]
        return RenderedMessage(prefix=prefix, content=content)

    def build_generation_prompt(
        self, messages: list[Message], role: Role = "assistant", prefill: str | None = None
    ) -> tinker.ModelInput:
        chunks: list[tinker.types.ModelInputChunk] = []

        for idx, message in enumerate(messages):
            # For generation prompt, no message is "last assistant" since we're generating new response
            rendered_message = self.render_message(idx, message, is_last=False)
            ob_chunk = rendered_message.get("prefix")
            action_chunks = rendered_message["content"]
            if ob_chunk:
                chunks.append(ob_chunk)
            chunks.extend([x for x in action_chunks if x])

        # Add generation prompt for new assistant message
        gen_prompt = f"<|im_assistant|>{role}<|im_middle|>"
        chunks.append(tinker.types.EncodedTextChunk(tokens=self.tokenizer.encode(gen_prompt)))
        if prefill:
            chunks.append(tinker.types.EncodedTextChunk(tokens=self.tokenizer.encode(prefill)))
        return tinker.ModelInput(chunks=chunks)

    def build_supervised_example(
        self,
        messages: list[Message],
        train_on_what: TrainOnWhat = TrainOnWhat.LAST_ASSISTANT_MESSAGE,
    ) -> tuple[tinker.ModelInput, torch.Tensor]:
        """
        Override to properly handle thinking preservation for the last assistant message.
        """
        # Find last non-tool-call assistant message index
        last_assistant_idx = -1
        for idx in range(len(messages) - 1, -1, -1):
            if messages[idx]["role"] == "assistant" and "tool_calls" not in messages[idx]:
                last_assistant_idx = idx
                break

        model_input_chunks_weights: list[tuple[tinker.types.ModelInputChunk, float]] = []

        for idx, message in enumerate(messages):
            if train_on_what == TrainOnWhat.CUSTOMIZED:
                assert "trainable" in message, (
                    "When using CUSTOMIZED train_on_what, each message must have a trainable field"
                )
            else:
                assert "trainable" not in message, (
                    "When using non-CUSTOMIZED train_on_what, each message must not have a trainable field"
                )

            is_last_message = idx == len(messages) - 1
            is_assistant = message["role"] == "assistant"
            is_user_or_system = message["role"] in ["user", "system"]

            # For Kimi K2, preserve thinking only for last non-tool-call assistant
            is_last_assistant = idx >= last_assistant_idx and is_assistant
            rendered_message = self.render_message(idx, message, is_last=is_last_assistant)

            ob_part = rendered_message.get("prefix")
            action_parts = rendered_message.get("content")

            ob_weight = int(train_on_what == TrainOnWhat.ALL_TOKENS)
            if ob_part:
                model_input_chunks_weights += [(ob_part, ob_weight)]

            match train_on_what:
                case TrainOnWhat.LAST_ASSISTANT_MESSAGE:
                    action_has_weight = is_last_message and is_assistant
                case TrainOnWhat.ALL_ASSISTANT_MESSAGES:
                    action_has_weight = is_assistant
                case TrainOnWhat.ALL_MESSAGES:
                    action_has_weight = True
                case TrainOnWhat.ALL_TOKENS:
                    action_has_weight = True
                case TrainOnWhat.ALL_USER_AND_SYSTEM_MESSAGES:
                    action_has_weight = is_user_or_system
                case TrainOnWhat.CUSTOMIZED:
                    action_has_weight = message.get("trainable", False)
                case _:
                    raise ValueError(f"Unknown train_on_what: {train_on_what}")

            model_input_chunks_weights += [
                (action_part, int(action_has_weight)) for action_part in action_parts if action_part
            ]

        weights_data = [w for chunk, w in model_input_chunks_weights for _ in range(chunk.length)]
        weights_tensor = torch.tensor(weights_data)

        model_input_chunks = [chunk for chunk, _ in model_input_chunks_weights]
        return tinker.ModelInput(chunks=model_input_chunks), weights_tensor

    @property
    def _end_message_token(self) -> int:
        tokens = self.tokenizer.encode("<|im_end|>")
        assert len(tokens) == 1, f"Expected single token for <|im_end|>, got {len(tokens)}"
        return tokens[0]

    def get_stop_sequences(self) -> list[int]:
        return [self._end_message_token]

    def parse_response(self, response: list[int]) -> tuple[Message, bool]:
        assistant_message, parse_success = parse_response_for_stop_token(
            response, self.tokenizer, self._end_message_token
        )
        if not parse_success:
            return assistant_message, False

        content = assistant_message["content"]
        assert isinstance(content, str)

        # Extract thinking content if present
        think_match = re.search(r"<think>(.*?)</think>", content, re.DOTALL)
        if think_match:
            thinking = think_match.group(1)
            # Remove the think block from content
            content = content[think_match.end() :].lstrip()
            assistant_message["thinking"] = thinking
            assistant_message["content"] = content

        # Handle tool calls if present
        if "<|tool_calls_section_begin|>" in content:
            tool_section_match = re.search(
                r"<\|tool_calls_section_begin\|>(.*?)<\|tool_calls_section_end\|>",
                content,
                re.DOTALL,
            )
            if tool_section_match:
                tool_section = tool_section_match.group(1)
                tool_calls: list[ToolCall] = []

                # Parse individual tool calls
                # Tool ID format: "functions.{func_name}:{idx}" e.g. "functions.get_weather:0"
                tool_call_pattern = r"<\|tool_call_begin\|>(.*?)<\|tool_call_argument_begin\|>(.*?)<\|tool_call_end\|>"
                for match in re.finditer(tool_call_pattern, tool_section, re.DOTALL):
                    tool_id = match.group(1).strip()
                    args_str = match.group(2).strip()

                    # Extract function name from tool_id (format: "functions.{name}:{idx}")
                    func_name = ""
                    if tool_id and "." in tool_id:
                        # Split on first dot to get "functions" prefix and the rest
                        parts = tool_id.split(".", 1)
                        if len(parts) == 2:
                            # Split on colon to separate name from index
                            name_part = parts[1].split(":")[0] if ":" in parts[1] else parts[1]
                            func_name = name_part

                    # Try to parse as JSON to validate, but store as string
                    try:
                        json.loads(args_str)
                        tool_calls.append(
                            ToolCall(
                                function=ToolCall.FunctionBody(name=func_name, arguments=args_str),
                                id=tool_id if tool_id else None,
                            )
                        )
                    except json.JSONDecodeError:
                        return assistant_message, False

                if tool_calls:
                    assistant_message["tool_calls"] = tool_calls
                    # Remove tool section from content
                    content = content[: content.find("<|tool_calls_section_begin|>")]
                    assistant_message["content"] = content

        return assistant_message, True

    def create_system_prefix_with_tools(
        self, tools: list[ToolSpec], system_prompt: str = ""
    ) -> list[Message]:
        """Create system messages with Kimi K2 tool specifications.

        Kimi K2 uses a special system message with role name `tool_declare`
        containing the JSON tool definitions, followed by a regular system message.

        Reference: https://github.com/MoonshotAI/Kimi-K2/blob/main/docs/tool_call_guidance.md
        """
        messages: list[Message] = []

        if tools:
            # Tool declaration message
            tools_json = json.dumps(tools, separators=(",", ":"))
            messages.append(Message(role="system", content=tools_json, name="tool_declare"))

        # Regular system message
        messages.append(Message(role="system", content=system_prompt))

        return messages


class GptOssRenderer(Renderer):
    """
    Format like this (no newlines between messages, last message should end with <|return|> but be replaced by <|end|> when continuing the convo):
        <|start|>system<|message|>You are ChatGPT...<|end|><|start|>user<|message|>How much is 1+1?<|end|><|start|>assistant<|channel|>final<|message|>2<|end|><|start|>
    TODO: support channels in input messages and tools
    """

    system_prompt = "<|start|>system<|message|>You are ChatGPT, a large language model trained by OpenAI.\nKnowledge cutoff: 2024-06\nCurrent date: {current_date}\n\nReasoning: {reasoning_effort}\n\n# Valid channels: analysis, commentary, final. Channel must be included for every message.<|end|>"
    use_system_prompt: bool = False
    reasoning_effort: str | None = None
    current_date: str | None = (
        None  # If use_system_prompt=True, will use the current date if this is None. Set this to a fixed date for deterministic system prompt.
    )

    def __init__(
        self,
        tokenizer: Tokenizer,
        use_system_prompt: bool = False,
        reasoning_effort: str | None = None,
        current_date: str | None = None,
    ):
        super().__init__(tokenizer)
        self.use_system_prompt = use_system_prompt
        self.reasoning_effort = reasoning_effort
        self.current_date = current_date
        assert use_system_prompt == (reasoning_effort is not None), (
            "Reasoning effort must be set iff using system prompt"
        )

    def render_message(self, idx: int, message: Message, is_last: bool = False) -> RenderedMessage:
        assert message.get("tool_calls") is None, "TODO: support tools in gpt-oss renderer"
        assert isinstance(message["content"], str), (
            "GptOssRenderer only supports message with string content"
        )
        # Observation (prompt) part
        ob_str = f"<|start|>{message['role']}"
        # Action part
        ac_str = ""
        if message["role"] == "assistant":
            # TODO: support commentary channel / tools

            # Assistant channels. See https://cookbook.openai.com/articles/openai-harmony
            thinking = message.get("thinking")
            message_content = message.get("content", "")
            assert isinstance(message_content, str), "GptOssRenderer only supports string content"

            # Analysis channel (CoT)
            if thinking:
                if is_last:
                    # Analysis channel only included in the last message. See https://cookbook.openai.com/articles/gpt-oss/handle-raw-cot
                    ac_str += f"<|channel|>analysis<|message|>{thinking}<|end|><|start|>assistant"

            # Final channel (Response Content)
            ac_str += f"<|channel|>final<|message|>{message_content}"
        else:
            assert message.get("thinking") is None, (
                "Thinking is only allowed for assistant messages"
            )
            ac_str += f"<|message|>{message['content']}"

        if not is_last:
            ac_str += "<|end|>"
        else:
            # <|return|> ends the last-message in harmony (but should be replaced by <|end|> when continuing the convo)
            ac_str += "<|return|>"

        prefix = tinker.types.EncodedTextChunk(
            tokens=self.tokenizer.encode(ob_str, add_special_tokens=False)
        )
        content: list[tinker.ModelInputChunk] = [
            tinker.types.EncodedTextChunk(
                tokens=self.tokenizer.encode(ac_str, add_special_tokens=False)
            )
        ]
        return RenderedMessage(prefix=prefix, content=content)

    def _build_system_prompt(self) -> str:
        current_date = (
            self.current_date
            if self.current_date is not None
            else datetime.now().strftime("%Y-%m-%d")
        )
        return self.system_prompt.format(
            current_date=current_date, reasoning_effort=self.reasoning_effort
        )

    @property
    def _bos_tokens(self) -> list[int]:
        tokens = []
        if self.use_system_prompt:
            tokens.extend(
                self.tokenizer.encode(self._build_system_prompt(), add_special_tokens=False)
            )
        return tokens

    @property
    def _return_token(self) -> int:
        res = self.tokenizer.encode("<|return|>", add_special_tokens=False)
        assert len(res) == 1, f"Expected single token for <|return|>, got {len(res)}"
        return res[0]

    def get_stop_sequences(self) -> list[int]:
        return [self._return_token]

    def parse_response(self, response: list[int]) -> tuple[Message, bool]:
        return parse_response_for_stop_token(response, self.tokenizer, self._return_token)


def get_renderer(
    name: str, tokenizer: Tokenizer, image_processor: ImageProcessor | None = None
) -> Renderer:
    if name == "role_colon":
        return RoleColonRenderer(tokenizer)
    elif name == "llama3":
        return Llama3Renderer(tokenizer)
    elif name == "qwen3":
        return Qwen3Renderer(tokenizer)
    elif name == "qwen3_vl":
        assert image_processor is not None, "qwen3_vl renderer requires an image_processor"
        return Qwen3VLRenderer(tokenizer, image_processor)
    elif name == "qwen3_vl_instruct":
        assert image_processor is not None, "qwen3_vl_instruct renderer requires an image_processor"
        return Qwen3VLInstructRenderer(tokenizer, image_processor)
    elif name == "qwen3_disable_thinking":
        return Qwen3DisableThinkingRenderer(tokenizer)
    elif name == "qwen3_instruct":
        return Qwen3InstructRenderer(tokenizer)
    elif name == "deepseekv3":
        return DeepSeekV3Renderer(tokenizer)
    elif name == "deepseekv3_disable_thinking":
        return DeepSeekV3DisableThinkingRenderer(tokenizer)
    elif name == "kimi_k2":
        return KimiK2Renderer(tokenizer)
    elif name == "gpt_oss_no_sysprompt":
        return GptOssRenderer(tokenizer, use_system_prompt=False)
    elif name == "gpt_oss_low_reasoning":
        return GptOssRenderer(tokenizer, use_system_prompt=True, reasoning_effort="low")
    elif name == "gpt_oss_medium_reasoning":
        return GptOssRenderer(tokenizer, use_system_prompt=True, reasoning_effort="medium")
    elif name == "gpt_oss_high_reasoning":
        return GptOssRenderer(tokenizer, use_system_prompt=True, reasoning_effort="high")
    else:
        raise ValueError(f"Unknown renderer: {name}")<|MERGE_RESOLUTION|>--- conflicted
+++ resolved
@@ -765,12 +765,7 @@
         if not isinstance(tool_call, dict):
             return None
         name = tool_call.get("name")
-<<<<<<< HEAD
-        # Accept both "arguments" (Qwen standard) and "args" (legacy)
-        args = tool_call.get("arguments") or tool_call.get("args")
-=======
         arguments = tool_call.get("arguments")
->>>>>>> 5ab4301d
         tool_id = tool_call.get("id")
         if not isinstance(name, str) or not isinstance(arguments, dict):
             return None
