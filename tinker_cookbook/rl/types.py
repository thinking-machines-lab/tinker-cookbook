"""
Basic interfaces and types for reinforcement learning.
"""

from abc import ABC, abstractmethod
from dataclasses import dataclass, field
from typing import Sequence, TypeAlias

import chz
import tinker
from tinker_cookbook.completers import StopCondition, TokensWithLogprobs
from tinker_cookbook.utils.misc_utils import safezip

Action: TypeAlias = list[int]
Observation: TypeAlias = tinker.ModelInput
Logprobs: TypeAlias = list[float]
Metrics: TypeAlias = dict[str, float | int]
Logs: TypeAlias = dict[str, str | int | float]


@dataclass
class StepResult:
    """Result returned by Env.step()."""

    reward: float
    """Immediate reward for this step."""
    episode_done: bool
    """Whether the episode has ended."""
    next_observation: Observation
    """Observation for the next step (or final observation if episode_done)."""
    next_stop_condition: StopCondition
    """Stop condition for the next generation."""
    metrics: Metrics = field(default_factory=dict)
<<<<<<< HEAD
    logs: Logs = field(default_factory=dict)
=======
    """Numeric values aggregated and reported in training logs (e.g., timing, counts)."""
    logs: Logs = field(default_factory=dict)
    """Diagnostic info for display/debugging tools (not aggregated like metrics)."""
>>>>>>> 43419814


@dataclass
class Transition:
    """A single (observation, action, reward) tuple from a trajectory."""

    ob: Observation
    """Observation the agent saw before taking the action."""
    ac: TokensWithLogprobs
    """Action taken (tokens and their log-probabilities)."""
    reward: float
    """Immediate reward received after taking the action."""
    episode_done: bool
    """Whether this transition ended the episode."""
    metrics: Metrics = field(default_factory=dict)
<<<<<<< HEAD
    logs: Logs = field(default_factory=dict)
=======
    """Numeric values aggregated and reported in training logs."""
    logs: Logs = field(default_factory=dict)
    """Diagnostic info for display/debugging tools (not aggregated like metrics)."""
>>>>>>> 43419814


class Env(ABC):
    """
    Stateful environment that a single agent interacts with.
    Discard after running for one episode.
    """

    @abstractmethod
    async def initial_observation(self) -> tuple[Observation, StopCondition]:
        pass

    @abstractmethod
    async def step(self, action: Action) -> StepResult:
        pass


@dataclass(frozen=True)
class Trajectory:
    """
    A sequence of observations and actions, resulting from running a single agent in a single
    environment.
    """

    transitions: list[Transition]
    final_ob: Observation


class EnvGroupBuilder(ABC):
    """
    Builds a group of environments. The group will be used in the following way:

    - Algorithms like GRPO will center rewards across the group.
    - The reward function (compute_group_rewards) has access to the trajectories from the
      whole group, even though many reward functions will evaluate each one independently.

      - For example, this enables us to use pairwise reward models that look at a pair of
        trajectories at a time. With such a reward model, we effectively have a multi-agent
        environment, where the agents are playing a zero-sum game.

    Groups can be used in two ways, in practice:

    - To define a multi-agent environment
    - As a part of the *algorithm* (e.g. GRPO), when dealing with single-agent tasks.
    """

    @abstractmethod
    async def make_envs(self) -> Sequence[Env]:
        pass

    async def compute_group_rewards(
        self, trajectory_group: list[Trajectory], env_group: Sequence[Env]
    ) -> list[tuple[float, Metrics]]:
        """
        This computes a final reward for each trajectory that depends on the whole group.
        Note that there are also per-timestep rewards returned by the Env.step() method.
        The total reward is the sum of the per-timestep rewards plus the final group reward
        computed here. Defining a group reward is optional -- by default, the group reward
        is 0 and we only use the per-timestep rewards.
        """
        return [(0.0, {}) for _ in trajectory_group]

    def logging_tags(self) -> list[str]:
        """
        This is just used for logging. We often want to aggregate metrics (like rewards
        or episode lengths) per-environment, or across a group of related environments.

        Most commonly, you'd return a short name for the environment, such as ['gsm'] for
        grade school math. You also might want a few tags at different levels of granularity,
        e.g., ['gsm', 'math', 'rlvr']
        """
        return []


@dataclass
class TrajectoryGroup:
    """
    A group of trajectories, resulting from instantiating a group of environments using an
    EnvGroupBuilder, doing a rollout for each environment, and computing the rewards.
    """

    trajectories_G: list[Trajectory]
    final_rewards_G: list[float]  # computed by the EnvGroupBuilder, looking at whole group
    metrics_G: list[Metrics]

    def get_total_rewards(self) -> list[float]:
        """
        Get the total reward (i.e., the return) of each trajectory (episode) in the group.
        The total reward is the sum of the per-timestep rewards plus the final group reward
        computed by the EnvGroupBuilder.
        """
        return [
            sum(transition.reward for transition in trajectory.transitions) + final_reward
            for trajectory, final_reward in safezip(self.trajectories_G, self.final_rewards_G)
        ]


class RLDataset(ABC):
    """
    A dataset that produces batches of EnvGroups. This is the kind of dataset used by
    training algorithms.
    """

    @abstractmethod
    def get_batch(self, index: int) -> Sequence[EnvGroupBuilder]:
        pass

    @abstractmethod
    def __len__(self) -> int:
        pass


@chz.chz
class RLDatasetBuilder:
    """
    Abstract class for building RL datasets.
    """

    @abstractmethod
    async def __call__(self) -> tuple[RLDataset, RLDataset | None]:
        """
        Return RLDataset (for training) and an optional RL dataset for testing
        """
        pass<|MERGE_RESOLUTION|>--- conflicted
+++ resolved
@@ -31,13 +31,9 @@
     next_stop_condition: StopCondition
     """Stop condition for the next generation."""
     metrics: Metrics = field(default_factory=dict)
-<<<<<<< HEAD
-    logs: Logs = field(default_factory=dict)
-=======
     """Numeric values aggregated and reported in training logs (e.g., timing, counts)."""
     logs: Logs = field(default_factory=dict)
     """Diagnostic info for display/debugging tools (not aggregated like metrics)."""
->>>>>>> 43419814
 
 
 @dataclass
@@ -53,13 +49,9 @@
     episode_done: bool
     """Whether this transition ended the episode."""
     metrics: Metrics = field(default_factory=dict)
-<<<<<<< HEAD
-    logs: Logs = field(default_factory=dict)
-=======
     """Numeric values aggregated and reported in training logs."""
     logs: Logs = field(default_factory=dict)
     """Diagnostic info for display/debugging tools (not aggregated like metrics)."""
->>>>>>> 43419814
 
 
 class Env(ABC):
