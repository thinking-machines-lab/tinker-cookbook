import asyncio
from typing import Any, Sequence

from tinker_cookbook.completers import TokenCompleter
from tinker_cookbook.rl.types import (
    Env,
    EnvGroupBuilder,
    Trajectory,
    TrajectoryGroup,
    Transition,
)
from tinker_cookbook.utils import logtree

# Max characters for log values in table cells before truncation
LOG_VALUE_MAX_LEN = 100


def _truncate_log_value(value: Any, max_len: int = LOG_VALUE_MAX_LEN) -> tuple[str, bool]:
    """Truncate a log value if it's too long. Returns (display_value, was_truncated)."""
    str_value = str(value)
    if len(str_value) > max_len:
        return str_value[:max_len] + "...", True
    return str_value, False


@logtree.scope_header_decorator
async def do_single_rollout(policy: TokenCompleter, env: Env) -> Trajectory:
    transitions = []
    ob, stop_condition = await env.initial_observation()
    while True:
        ac_with_logprobs = await policy(ob, stop_condition)
        step_result = await env.step(ac_with_logprobs.tokens)
        transition = Transition(
            ob=ob,
            ac=ac_with_logprobs,
            reward=step_result.reward,
            episode_done=step_result.episode_done,
            metrics=step_result.metrics,
            logs=step_result.logs,
        )
        transitions.append(transition)
        ob = step_result.next_observation
        stop_condition = step_result.next_stop_condition
        if step_result.episode_done:
            break
    return Trajectory(transitions=transitions, final_ob=ob)


@logtree.scope_header_decorator
async def do_group_rollout(
    env_group_builder: EnvGroupBuilder, policy: TokenCompleter
) -> TrajectoryGroup:
    envs_G: Sequence[Env] = await env_group_builder.make_envs()
    trajectories_G = await asyncio.gather(*[do_single_rollout(policy, env) for env in envs_G])
    rewards_and_metrics_G = await env_group_builder.compute_group_rewards(trajectories_G, envs_G)
    rewards_G, metrics_G = zip(*rewards_and_metrics_G, strict=True)

    # Log trajectory tables with final rewards
    with logtree.scope_header("Trajectory Summary"):
        for i, (traj, final_reward) in enumerate(zip(trajectories_G, rewards_G, strict=True)):
            # Pre-scan to collect all log keys across all transitions (preserving order, deduped)
            all_log_keys = list(dict.fromkeys(key for t in traj.transitions for key in t.logs))

            rows = []
            truncated_values: list[tuple[int, str, str]] = []  # (step, key, full_value)
            step_reward_sum = 0.0
            for t_idx, t in enumerate(traj.transitions):
                step_reward_sum += t.reward
                row: dict[str, Any] = {
                    "step": t_idx,
                    "ob_len": t.ob.length,
                    "ac_len": len(t.ac.tokens),
                    "reward": f"{t.reward:.3f}",
                }
<<<<<<< HEAD
                # Add any display fields from logs (not aggregated like metrics)
                if t.logs:
                    for key, value in t.logs.items():
                        display_val, was_truncated = _truncate_log_value(value)
                        row[key] = display_val
                        if was_truncated:
                            truncated_values.append((t_idx, key, str(value)))
=======
                # Add log fields (user is responsible for avoiding collision with core columns)
                for key in all_log_keys:
                    if key in t.logs:
                        display_val, was_truncated = _truncate_log_value(t.logs[key])
                        row[key] = display_val
                        if was_truncated:
                            truncated_values.append((t_idx, key, str(t.logs[key])))
                    else:
                        row[key] = "-"
>>>>>>> 43419814
                rows.append(row)
            # Add final row with final observation and computed reward
            rows.append(
                {
                    "step": "final",
                    "ob_len": traj.final_ob.length,
                    "ac_len": "-",
                    "reward": f"{final_reward:.3f}",
                    **{key: "-" for key in all_log_keys},
                }
            )
            # Add total reward row
            rows.append(
                {
                    "step": "total",
                    "ob_len": "-",
                    "ac_len": "-",
                    "reward": f"{step_reward_sum + final_reward:.3f}",
                    **{key: "-" for key in all_log_keys},
                }
            )
            logtree.table(rows, caption=f"Trajectory {i}")

            # Show full content for any truncated values in collapsible blocks
            for step_idx, key, full_value in truncated_values:
                logtree.details(
                    full_value,
                    summary=f"Step {step_idx} - {key} (full, {len(full_value)} chars)",
                    pre=True,
                )

    return TrajectoryGroup(trajectories_G, list(rewards_G), list(metrics_G))<|MERGE_RESOLUTION|>--- conflicted
+++ resolved
@@ -72,15 +72,6 @@
                     "ac_len": len(t.ac.tokens),
                     "reward": f"{t.reward:.3f}",
                 }
-<<<<<<< HEAD
-                # Add any display fields from logs (not aggregated like metrics)
-                if t.logs:
-                    for key, value in t.logs.items():
-                        display_val, was_truncated = _truncate_log_value(value)
-                        row[key] = display_val
-                        if was_truncated:
-                            truncated_values.append((t_idx, key, str(value)))
-=======
                 # Add log fields (user is responsible for avoiding collision with core columns)
                 for key in all_log_keys:
                     if key in t.logs:
@@ -90,7 +81,6 @@
                             truncated_values.append((t_idx, key, str(t.logs[key])))
                     else:
                         row[key] = "-"
->>>>>>> 43419814
                 rows.append(row)
             # Add final row with final observation and computed reward
             rows.append(
